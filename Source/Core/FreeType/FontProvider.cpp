/*
 * This source file is part of RmlUi, the HTML/CSS Interface Middleware
 *
 * For the latest information, see http://github.com/mikke89/RmlUi
 *
 * Copyright (c) 2008-2010 CodePoint Ltd, Shift Technology Ltd
 * Copyright (c) 2019 The RmlUi Team, and contributors
 *
 * Permission is hereby granted, free of charge, to any person obtaining a copy
 * of this software and associated documentation files (the "Software"), to deal
 * in the Software without restriction, including without limitation the rights
 * to use, copy, modify, merge, publish, distribute, sublicense, and/or sell
 * copies of the Software, and to permit persons to whom the Software is
 * furnished to do so, subject to the following conditions:
 *
 * The above copyright notice and this permission notice shall be included in
 * all copies or substantial portions of the Software.
 *
 * THE SOFTWARE IS PROVIDED "AS IS", WITHOUT WARRANTY OF ANY KIND, EXPRESS OR
 * IMPLIED, INCLUDING BUT NOT LIMITED TO THE WARRANTIES OF MERCHANTABILITY,
 * FITNESS FOR A PARTICULAR PURPOSE AND NONINFRINGEMENT. IN NO EVENT SHALL THE
 * AUTHORS OR COPYRIGHT HOLDERS BE LIABLE FOR ANY CLAIM, DAMAGES OR OTHER
 * LIABILITY, WHETHER IN AN ACTION OF CONTRACT, TORT OR OTHERWISE, ARISING FROM,
 * OUT OF OR IN CONNECTION WITH THE SOFTWARE OR THE USE OR OTHER DEALINGS IN
 * THE SOFTWARE.
 *
 */

#include "precompiled.h"

#ifndef RMLUI_NO_FONT_INTERFACE_DEFAULT

#include "FontProvider.h"
#include "FontFaceHandle.h"
#include "../FontDatabaseDefault.h"
#include "FontFamily.h"
#include <RmlUi/Core.h>
#include <ft2build.h>
#include FT_FREETYPE_H

namespace Rml {
namespace Core {

FontProvider_FreeType* FontProvider_FreeType::instance = nullptr;

static FT_Library ft_library = nullptr;

FontProvider_FreeType::FontProvider_FreeType()
{
	RMLUI_ASSERT(instance == nullptr);
	instance = this;
}

FontProvider_FreeType::~FontProvider_FreeType()
{
	RMLUI_ASSERT(instance == this);
	instance = nullptr;
}

bool FontProvider_FreeType::Initialise()
{
	if (instance == nullptr)
	{
		new FontProvider_FreeType();

		FontDatabaseDefault::AddFontProvider(instance);

		FT_Error result = FT_Init_FreeType(&ft_library);
		if (result != 0)
		{
			Log::Message(Log::LT_ERROR, "Failed to initialise FreeType, error %d.", result);
			Shutdown();
			return false;
		}
	}

	return true;
}

void FontProvider_FreeType::Shutdown()
{
	if (instance != nullptr)
	{
		for (FontFamilyMap::iterator i = instance->font_families.begin(); i != instance->font_families.end(); ++i)
			delete (*i).second;

		if (ft_library != nullptr)
		{
			FT_Done_FreeType(ft_library);
			ft_library = nullptr;
		}

		FontDatabaseDefault::RemoveFontProvider(instance);
		delete instance;
		instance = nullptr;
	}
}

// Loads a new font face.
bool FontProvider_FreeType::LoadFontFace(const String& file_name)
{
	FT_Face ft_face = (FT_Face) instance->LoadFace(file_name);
	if (ft_face == nullptr)
	{
		Log::Message(Log::LT_ERROR, "Failed to load font face from %s.", file_name.c_str());
		return false;
	}

	Style::FontStyle style = ft_face->style_flags & FT_STYLE_FLAG_ITALIC ? Style::FontStyle::Italic : Style::FontStyle::Normal;
	Style::FontWeight weight = ft_face->style_flags & FT_STYLE_FLAG_BOLD ? Style::FontWeight::Bold : Style::FontWeight::Normal;

	if (instance->AddFace(ft_face, ft_face->family_name, style, weight, true))
	{
		Log::Message(Log::LT_INFO, "Loaded font face %s %s (from %s).", ft_face->family_name, ft_face->style_name, file_name.c_str());
		return true;
	}
	else
	{
		Log::Message(Log::LT_ERROR, "Failed to load font face %s %s (from %s).", ft_face->family_name, ft_face->style_name, file_name.c_str());
		return false;
	}
}

<<<<<<< HEAD
// Adds a new font face to the database, ignoring any family, style and weight information stored in the face itself.
bool FontProvider_FreeType::LoadFontFace(const String& file_name, const String& family, Style::FontStyle style, Style::FontWeight weight)
{
	FT_Face ft_face = (FT_Face) instance->LoadFace(file_name);
	if (ft_face == nullptr)
	{
		Log::Message(Log::LT_ERROR, "Failed to load font face from %s.", file_name.c_str());
		return false;
	}

	if (instance->AddFace(ft_face, family, style, weight, true))
	{
		Log::Message(Log::LT_INFO, "Loaded font face %s %s (from %s).", ft_face->family_name, ft_face->style_name, file_name.c_str());
		return true;
	}
	else
	{
		Log::Message(Log::LT_ERROR, "Failed to load font face %s %s (from %s).", ft_face->family_name, ft_face->style_name, file_name.c_str());
		return false;
	}
}

// Adds a new font face to the database, loading from memory.
bool FontProvider_FreeType::LoadFontFace(const byte* data, int data_length)
{
	FT_Face ft_face = (FT_Face) instance->LoadFace(data, data_length, "memory", false);
	if (ft_face == nullptr)
	{
		Log::Message(Log::LT_ERROR, "Failed to load font face from byte stream.");
		return false;
	}

	Style::FontStyle style = ft_face->style_flags & FT_STYLE_FLAG_ITALIC ? Style::FontStyle::Italic : Style::FontStyle::Normal;
	Style::FontWeight weight = ft_face->style_flags & FT_STYLE_FLAG_BOLD ? Style::FontWeight::Bold : Style::FontWeight::Normal;

	if (instance->AddFace(ft_face, ft_face->family_name, style, weight, false))
	{
		Log::Message(Log::LT_INFO, "Loaded font face %s %s (from byte stream).", ft_face->family_name, ft_face->style_name);
		return true;
	}
	else
	{
		Log::Message(Log::LT_ERROR, "Failed to load font face %s %s (from byte stream).", ft_face->family_name, ft_face->style_name);
		return false;
	}
}

// Adds a new font face to the database, loading from memory, ignoring any family, style and weight information stored in the face itself.
bool FontProvider_FreeType::LoadFontFace(const byte* data, int data_length, const String& family, Style::FontStyle style, Style::FontWeight weight)
{
	FT_Face ft_face = (FT_Face) instance->LoadFace(data, data_length, "memory", false);
	if (ft_face == nullptr)
	{
		Log::Message(Log::LT_ERROR, "Failed to load font face from byte stream.");
		return false;
	}

	if (instance->AddFace(ft_face, family, style, weight, false))
	{
		Log::Message(Log::LT_INFO, "Loaded font face %s %s (from byte stream).", ft_face->family_name, ft_face->style_name);
		return true;
	}
	else
	{
		Log::Message(Log::LT_ERROR, "Failed to load font face %s %s (from byte stream).", ft_face->family_name, ft_face->style_name);
		return false;
	}
}

=======
>>>>>>> ff387849
// Adds a loaded face to the appropriate font family.
bool FontProvider_FreeType::AddFace(void* face, const String& family, Style::FontStyle style, Style::FontWeight weight, bool release_stream)
{
	String family_lower = StringUtilities::ToLower(family);
	FontFamily_FreeType* font_family = nullptr;
	FontFamilyMap::iterator iterator = font_families.find(family_lower);
	if (iterator != font_families.end())
		font_family = (FontFamily_FreeType*)(*iterator).second;
	else
	{
		font_family = new FontFamily_FreeType(family_lower);
		font_families[family_lower] = font_family;
	}

	return font_family->AddFace((FT_Face) face, style, weight, release_stream);
}

// Loads a FreeType face.
void* FontProvider_FreeType::LoadFace(const String& file_name)
{
	FileInterface* file_interface = GetFileInterface();
	FileHandle handle = file_interface->Open(file_name);

	if (!handle)
	{
		return nullptr;
	}

	size_t length = file_interface->Length(handle);

	FT_Byte* buffer = new FT_Byte[length];
	file_interface->Read(buffer, length, handle);
	file_interface->Close(handle);

	return LoadFace(buffer, (int)length, file_name, true);
}

// Loads a FreeType face from memory.
void* FontProvider_FreeType::LoadFace(const byte* data, int data_length, const String& source, bool local_data)
{
	FT_Face face = nullptr;
	int error = FT_New_Memory_Face(ft_library, (const FT_Byte*) data, data_length, 0, &face);
	if (error != 0)
	{
		Log::Message(Log::LT_ERROR, "FreeType error %d while loading face from %s.", error, source.c_str());
		if (local_data)
			delete[] data;

		return nullptr;
	}

	// Initialise the character mapping on the face.
	if (face->charmap == nullptr)
	{
		FT_Select_Charmap(face, FT_ENCODING_APPLE_ROMAN);
		if (face->charmap == nullptr)
		{
			Log::Message(Log::LT_ERROR, "Font face (from %s) does not contain a Unicode or Apple Roman character map.", source.c_str());
			FT_Done_Face(face);
			if (local_data)
				delete[] data;

			return nullptr;
		}
	}

	return face;
}

}
<<<<<<< HEAD
}
=======
}
}

#endif
>>>>>>> ff387849
<|MERGE_RESOLUTION|>--- conflicted
+++ resolved
@@ -121,78 +121,6 @@
 	}
 }
 
-<<<<<<< HEAD
-// Adds a new font face to the database, ignoring any family, style and weight information stored in the face itself.
-bool FontProvider_FreeType::LoadFontFace(const String& file_name, const String& family, Style::FontStyle style, Style::FontWeight weight)
-{
-	FT_Face ft_face = (FT_Face) instance->LoadFace(file_name);
-	if (ft_face == nullptr)
-	{
-		Log::Message(Log::LT_ERROR, "Failed to load font face from %s.", file_name.c_str());
-		return false;
-	}
-
-	if (instance->AddFace(ft_face, family, style, weight, true))
-	{
-		Log::Message(Log::LT_INFO, "Loaded font face %s %s (from %s).", ft_face->family_name, ft_face->style_name, file_name.c_str());
-		return true;
-	}
-	else
-	{
-		Log::Message(Log::LT_ERROR, "Failed to load font face %s %s (from %s).", ft_face->family_name, ft_face->style_name, file_name.c_str());
-		return false;
-	}
-}
-
-// Adds a new font face to the database, loading from memory.
-bool FontProvider_FreeType::LoadFontFace(const byte* data, int data_length)
-{
-	FT_Face ft_face = (FT_Face) instance->LoadFace(data, data_length, "memory", false);
-	if (ft_face == nullptr)
-	{
-		Log::Message(Log::LT_ERROR, "Failed to load font face from byte stream.");
-		return false;
-	}
-
-	Style::FontStyle style = ft_face->style_flags & FT_STYLE_FLAG_ITALIC ? Style::FontStyle::Italic : Style::FontStyle::Normal;
-	Style::FontWeight weight = ft_face->style_flags & FT_STYLE_FLAG_BOLD ? Style::FontWeight::Bold : Style::FontWeight::Normal;
-
-	if (instance->AddFace(ft_face, ft_face->family_name, style, weight, false))
-	{
-		Log::Message(Log::LT_INFO, "Loaded font face %s %s (from byte stream).", ft_face->family_name, ft_face->style_name);
-		return true;
-	}
-	else
-	{
-		Log::Message(Log::LT_ERROR, "Failed to load font face %s %s (from byte stream).", ft_face->family_name, ft_face->style_name);
-		return false;
-	}
-}
-
-// Adds a new font face to the database, loading from memory, ignoring any family, style and weight information stored in the face itself.
-bool FontProvider_FreeType::LoadFontFace(const byte* data, int data_length, const String& family, Style::FontStyle style, Style::FontWeight weight)
-{
-	FT_Face ft_face = (FT_Face) instance->LoadFace(data, data_length, "memory", false);
-	if (ft_face == nullptr)
-	{
-		Log::Message(Log::LT_ERROR, "Failed to load font face from byte stream.");
-		return false;
-	}
-
-	if (instance->AddFace(ft_face, family, style, weight, false))
-	{
-		Log::Message(Log::LT_INFO, "Loaded font face %s %s (from byte stream).", ft_face->family_name, ft_face->style_name);
-		return true;
-	}
-	else
-	{
-		Log::Message(Log::LT_ERROR, "Failed to load font face %s %s (from byte stream).", ft_face->family_name, ft_face->style_name);
-		return false;
-	}
-}
-
-=======
->>>>>>> ff387849
 // Adds a loaded face to the appropriate font family.
 bool FontProvider_FreeType::AddFace(void* face, const String& family, Style::FontStyle style, Style::FontWeight weight, bool release_stream)
 {
@@ -263,11 +191,6 @@
 }
 
 }
-<<<<<<< HEAD
-}
-=======
-}
 }
 
-#endif
->>>>>>> ff387849
+#endif