--- conflicted
+++ resolved
@@ -163,11 +163,7 @@
 		else
 		{
 			row[i] = "";
-<<<<<<< HEAD
-			Rocket::Core::Log::Message(Rocket::Core::Log::LT_ERROR, "Failed to find required data source column %s", columns[i].c_str());
-=======
-			Rml::Core::Log::Message(Rml::Core::Log::LT_ERROR, "Failed to find required data source column %s", columns[i].CString());
->>>>>>> 4f13806c
+			Rml::Core::Log::Message(Rml::Core::Log::LT_ERROR, "Failed to find required data source column %s", columns[i].c_str());
 		}
 	}
 }
