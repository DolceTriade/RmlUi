/*
 * This source file is part of RmlUi, the HTML/CSS Interface Middleware
 *
 * For the latest information, see http://github.com/mikke89/RmlUi
 *
 * Copyright (c) 2008-2010 CodePoint Ltd, Shift Technology Ltd
 * Copyright (c) 2019 The RmlUi Team, and contributors
 *
 * Permission is hereby granted, free of charge, to any person obtaining a copy
 * of this software and associated documentation files (the "Software"), to deal
 * in the Software without restriction, including without limitation the rights
 * to use, copy, modify, merge, publish, distribute, sublicense, and/or sell
 * copies of the Software, and to permit persons to whom the Software is
 * furnished to do so, subject to the following conditions:
 *
 * The above copyright notice and this permission notice shall be included in
 * all copies or substantial portions of the Software.
 * 
 * THE SOFTWARE IS PROVIDED "AS IS", WITHOUT WARRANTY OF ANY KIND, EXPRESS OR
 * IMPLIED, INCLUDING BUT NOT LIMITED TO THE WARRANTIES OF MERCHANTABILITY,
 * FITNESS FOR A PARTICULAR PURPOSE AND NONINFRINGEMENT. IN NO EVENT SHALL THE
 * AUTHORS OR COPYRIGHT HOLDERS BE LIABLE FOR ANY CLAIM, DAMAGES OR OTHER
 * LIABILITY, WHETHER IN AN ACTION OF CONTRACT, TORT OR OTHERWISE, ARISING FROM,
 * OUT OF OR IN CONNECTION WITH THE SOFTWARE OR THE USE OR OTHER DEALINGS IN
 * THE SOFTWARE.
 *
 */

#include "../../Include/RmlUi/Controls/ElementDataGridRow.h"
#include "../../Include/RmlUi/Core.h"
#include "../../Include/RmlUi/Controls/DataSource.h"
#include "../../Include/RmlUi/Controls/DataFormatter.h"
#include "../../Include/RmlUi/Controls/ElementDataGrid.h"
#include "../../Include/RmlUi/Controls/ElementDataGridCell.h"
#include "../Core/Clock.h"

namespace Rml {
namespace Controls {

static const float MAX_UPDATE_TIME = 0.001f;

ElementDataGridRow::ElementDataGridRow(const Rml::Core::String& tag) : Core::Element(tag)
{
	parent_grid = NULL;
	parent_row = NULL;
	child_index = -1;
	depth = -1;

	data_source = NULL;

	table_relative_index = -1;
	table_relative_index_dirty = true;
	dirty_cells = true;
	dirty_children = false;
	row_expanded = true;

<<<<<<< HEAD
	SetProperty(Core::PropertyId::WhiteSpace, Core::Property(Core::Style::WhiteSpace::Nowrap));
	SetProperty(Core::PropertyId::Display, Core::Property(Core::Style::Display::InlineBlock));
=======
	SetProperty("white-space", "nowrap");
	SetProperty("display", Rml::Core::Property(Rml::Core::DISPLAY_INLINE_BLOCK, Rml::Core::Property::KEYWORD));
>>>>>>> 4f13806c
}

ElementDataGridRow::~ElementDataGridRow()
{
	if (data_source)
	{
		data_source->DetachListener(this);
		data_source = NULL;
	}
}

void ElementDataGridRow::Initialise(ElementDataGrid* _parent_grid, ElementDataGridRow* _parent_row, int _child_index, ElementDataGridRow* header_row, int _depth)
{
	parent_grid = _parent_grid;
	parent_row = _parent_row;
	child_index = _child_index;
	depth = _depth;

	// We start all the rows collapsed, except for the root row.
	if (child_index != -1)
	{
		row_expanded = false;
	}

	int num_columns = parent_grid->GetNumColumns();
	Rml::Core::XMLAttributes cell_attributes;
	for (int i = 0; i < num_columns; i++)
	{
		ElementDataGridCell* cell = dynamic_cast< ElementDataGridCell* >(Core::Factory::InstanceElement(this, "#rmlctl_datagridcell", "datagridcell", cell_attributes));
		cell->Initialise(i, header_row->GetChild(i));
<<<<<<< HEAD
		cell->SetProperty(Core::PropertyId::Display, Core::Property(Core::Style::Display::InlineBlock));
=======
		cell->SetProperty("display", Rml::Core::Property(Rml::Core::DISPLAY_INLINE_BLOCK, Rml::Core::Property::KEYWORD));
>>>>>>> 4f13806c
		AppendChild(cell);
		cell->RemoveReference();
	}
}

void ElementDataGridRow::SetChildIndex(int _child_index)
{
	if (child_index != _child_index)
	{	
		child_index = _child_index;

		if (parent_row)
		{
			parent_row->ChildChanged(child_index);
		}
	}
}

int ElementDataGridRow::GetDepth()
{
	return depth;
}

void ElementDataGridRow::SetDataSource(const Rml::Core::String& data_source_name)
{
	if (data_source != NULL)
	{
		data_source->DetachListener(this);
		data_source = NULL;
	}

	if (ParseDataSource(data_source, data_table, data_source_name))
	{
		data_source->AttachListener(this);
		RefreshRows();
	}
}

bool ElementDataGridRow::UpdateChildren()
{
	if (dirty_children)
	{
		double start_time = Core::Clock::GetElapsedTime();
		
		RowQueue dirty_rows;
		dirty_rows.push(this);

		while (!dirty_rows.empty())
		{
			ElementDataGridRow* dirty_row = dirty_rows.front();
			dirty_rows.pop();
			
			float time_slice = MAX_UPDATE_TIME - float(Core::Clock::GetElapsedTime() - start_time);
			if (time_slice <= 0.0f)
				break;

			dirty_row->LoadChildren(time_slice);
			for (size_t i = 0; i < dirty_row->children.size(); i++)
			{
				if (dirty_row->children[i]->dirty_cells || dirty_row->children[i]->dirty_children)
				{
					dirty_rows.push(dirty_row->children[i]);
				}
			}
		}

		return true;
	}
	
	return false;
}

// Returns the number of children that aren't dirty (have been loaded)
int ElementDataGridRow::GetNumLoadedChildren()
{
	int num_loaded_children = 0;
	for (size_t i = 0; i < children.size(); i++)
	{
		if (!children[i]->dirty_cells)
		{
			num_loaded_children++;
		}
		num_loaded_children += children[i]->GetNumLoadedChildren();
	}

	return num_loaded_children;
}

bool ElementDataGridRow::IsRowExpanded()
{
	return row_expanded;
}

void ElementDataGridRow::ExpandRow()
{
	row_expanded = true;

	for (size_t i = 0; i < children.size(); i++)
	{
		children[i]->Show();
	}

	DirtyLayout();
}

void ElementDataGridRow::CollapseRow()
{
	row_expanded = false;

	for (size_t i = 0; i < children.size(); i++)
	{
		children[i]->Hide();
	}

	DirtyLayout();
}

void ElementDataGridRow::ToggleRow()
{
	if (row_expanded)
	{
		CollapseRow();
	}
	else
	{
		ExpandRow();
	}
}

// Returns the index of this row, relative to its parent.
int ElementDataGridRow::GetParentRelativeIndex()
{
	return child_index;
}

// Returns the index of this row, relative to the table rather than its parent.
int ElementDataGridRow::GetTableRelativeIndex()
{
	if (!parent_row)
	{
		return -1;
	}

	if (table_relative_index_dirty)
	{
		table_relative_index = parent_row->GetChildTableRelativeIndex(child_index);
		table_relative_index_dirty = false;
	}

	return table_relative_index;
}

// Returns the parent row of this row.
ElementDataGridRow* ElementDataGridRow::GetParentRow()
{
	return parent_row;
}

// Returns the grid that this row belongs to.
ElementDataGrid* ElementDataGridRow::GetParentGrid()
{
	return parent_grid;
}

void ElementDataGridRow::OnDataSourceDestroy(DataSource* RMLUI_UNUSED_PARAMETER(_data_source))
{
	if(data_source != NULL)
	{
		data_source->DetachListener(this);
		data_source = NULL;
	}
	RemoveChildren();
}

void ElementDataGridRow::OnRowAdd(DataSource* _data_source, const Rml::Core::String& _data_table, int first_row_added, int num_rows_added)
{
	if (_data_source == data_source && _data_table == data_table)
		AddChildren(first_row_added, num_rows_added);
}

void ElementDataGridRow::OnRowRemove(DataSource* _data_source, const Rml::Core::String& _data_table, int first_row_removed, int num_rows_removed)
{
	if (_data_source == data_source && _data_table == data_table)
		RemoveChildren(first_row_removed, num_rows_removed);
}

void ElementDataGridRow::OnRowChange(DataSource* _data_source, const Rml::Core::String& _data_table, int first_row_changed, int num_rows_changed)
{
	if (_data_source == data_source && _data_table == data_table)
		ChangeChildren(first_row_changed, num_rows_changed);
}

void ElementDataGridRow::OnRowChange(DataSource* _data_source, const Rml::Core::String& _data_table)
{
	if (_data_source == data_source && _data_table == data_table)
		RefreshRows();
}

// Removes all the child cells and fetches them again from the data source.
void ElementDataGridRow::RefreshRows()
{
	// Remove all our child rows from the table.
	RemoveChildren();

	// Load the children from the data source.
	if (data_source != NULL)
	{
		int num_rows = data_source->GetNumRows(data_table);
		if (num_rows > 0)
		{
			AddChildren(0, num_rows);
		}
	}
}

// Called when a row change (addition or removal) occurs in one of our
// children.
void ElementDataGridRow::ChildChanged(int child_row_index)
{
	for (int i = child_row_index + 1; i < (int)children.size(); i++)
	{
		children[i]->DirtyTableRelativeIndex();
	}

	if (parent_row)
	{
		parent_row->ChildChanged(child_index);
	}
}

// Checks if any columns are dependent on the number of children present, and
// refreshes them from the data source if they are.
void ElementDataGridRow::RefreshChildDependentCells()
{
	if (child_index != -1)
	{
		for (int i = 0; i < parent_grid->GetNumColumns(); i++)
		{
			const ElementDataGrid::Column* column = parent_grid->GetColumn(i);
			if (column->refresh_on_child_change)
			{
				DirtyCells();
			}
		}
	}
}

// Called whenever a row is added or removed above ours.
void ElementDataGridRow::DirtyTableRelativeIndex()
{
	if (table_relative_index_dirty)
		return;

	for (size_t i = 0; i < children.size(); i++)
	{
		children[i]->DirtyTableRelativeIndex();
	}

	table_relative_index_dirty = true;
}

int ElementDataGridRow::GetChildTableRelativeIndex(int child_index)
{
	// We start with our index, then count down each of the children until we
	// reach child_index. For each child we skip by add one (for the child
	// itself) and all of its descendants.
	int child_table_index = GetTableRelativeIndex() + 1;

	for (int i = 0; i < child_index; i++)
	{
		child_table_index++;
		child_table_index += children[i]->GetNumDescendants();
	}

	return child_table_index;
}

// Adds children underneath this row, and fetches their contents (and possible
// children) from the row's data source.
void ElementDataGridRow::AddChildren(int first_row_added, int num_rows_added)
{
	if (first_row_added == -1)
	{
		first_row_added = (int)children.size();
	}

	// We need to make a row for each new child, then pass through the cell
	// information and the child's data source (if one exists.)
	if (data_source != NULL)
	{
		for (int i = 0; i < num_rows_added; i++)
		{
			int row_index = first_row_added + i;

			// Make a new row:
			ElementDataGridRow* new_row = parent_grid->AddRow(this, row_index);
			children.insert(children.begin() + row_index, new_row);

			if (!row_expanded)
			{
				new_row->SetProperty(Core::PropertyId::Display, Core::Property(Core::Style::Display::None));
			}
		}

		for (int i = first_row_added + num_rows_added; i < (int)children.size(); i++)
		{
			children[i]->SetChildIndex(i);
			children[i]->DirtyTableRelativeIndex();
		}

		if (parent_row)
		{
			parent_row->ChildChanged(child_index);
		}
	}

	RefreshChildDependentCells();
	DirtyRow();

<<<<<<< HEAD
	Rocket::Core::Dictionary parameters;
	parameters["first_row_added"] = GetChildTableRelativeIndex(first_row_added);
	parameters["num_rows_added"] = num_rows_added;
	// @performance: Does anyone really use this?
	parent_grid->DispatchEvent(Core::EventId::Rowadd, parameters);
=======
	Rml::Core::Dictionary parameters;
	parameters.Set("first_row_added", GetChildTableRelativeIndex(first_row_added));
	parameters.Set("num_rows_added", num_rows_added);
	parent_grid->DispatchEvent("rowadd", parameters);
>>>>>>> 4f13806c
}

void ElementDataGridRow::RemoveChildren(int first_row_removed, int num_rows_removed)
{
	if (num_rows_removed == -1)
	{
		num_rows_removed = (int)children.size() - first_row_removed;
	}

	// prevent relayout of the document while removing rows
	Core::ElementDocument* document = parent_grid->GetOwnerDocument();

	for (int i = num_rows_removed - 1; i >= 0; i--)
	{
		children[first_row_removed + i]->RemoveChildren();
		parent_grid->RemoveRows(children[first_row_removed + i]->GetTableRelativeIndex());
	}

	children.erase(children.begin() + first_row_removed, children.begin() + (first_row_removed + num_rows_removed));
    for (int i = first_row_removed; i < (int) children.size(); i++)
	{
		children[i]->SetChildIndex(i);
		children[i]->DirtyTableRelativeIndex();
	}

<<<<<<< HEAD
	Rocket::Core::Dictionary parameters;
	parameters["first_row_removed"] = GetChildTableRelativeIndex(first_row_removed);
	parameters["num_rows_removed"] = num_rows_removed;
	// @performance: Does anyone really use this?
	parent_grid->DispatchEvent(Core::EventId::Rowremove, parameters);
=======
	document->LockLayout(false);

	Rml::Core::Dictionary parameters;
	parameters.Set("first_row_removed", GetChildTableRelativeIndex(first_row_removed));
	parameters.Set("num_rows_removed", num_rows_removed);
	parent_grid->DispatchEvent("rowremove", parameters);
>>>>>>> 4f13806c
}

void ElementDataGridRow::ChangeChildren(int first_row_changed, int num_rows_changed)
{
	for (int i = first_row_changed; i < first_row_changed + num_rows_changed; i++)
		children[i]->DirtyCells();

<<<<<<< HEAD
	Rocket::Core::Dictionary parameters;
	parameters["first_row_changed"] = GetChildTableRelativeIndex(first_row_changed);
	parameters["num_rows_changed"] = num_rows_changed;
	// @performance: Does anyone really use this?
	parent_grid->DispatchEvent(Core::EventId::Rowchange, parameters);
=======
	Rml::Core::Dictionary parameters;
	parameters.Set("first_row_changed", GetChildTableRelativeIndex(first_row_changed));
	parameters.Set("num_rows_changed", num_rows_changed);
	parent_grid->DispatchEvent("rowchange", parameters);
>>>>>>> 4f13806c
}

// Returns the number of rows under this row (children, grandchildren, etc)
int ElementDataGridRow::GetNumDescendants()
{
	int num_descendants = (int)children.size();

	for (size_t i = 0; i < children.size(); i++)
		num_descendants += children[i]->GetNumDescendants();

	return num_descendants;
}

// Adds the cell contents, and marks the row as loaded.
void ElementDataGridRow::Load(const DataQuery& row_information)
{
	// Check for a data source. If they're both set then we set
	// ourselves up with it.
	if (row_information.IsFieldSet(DataSource::CHILD_SOURCE))
	{
<<<<<<< HEAD
		Rocket::Core::String data_source = row_information.Get< Rocket::Core::String >(DataSource::CHILD_SOURCE, "");
		if (!data_source.empty())
=======
		Rml::Core::String data_source = row_information.Get< Rml::Core::String >(DataSource::CHILD_SOURCE, "");
		if (!data_source.Empty())
>>>>>>> 4f13806c
		{
			SetDataSource(data_source);
		}
		else
		{
			// If we've no data source, then we should remove any children.
			RemoveChildren();
		}
	}

	// Now load our cells.
	for (int i = 0; i < parent_grid->GetNumColumns(); i++)
	{
		Core::Element* cell = GetChild(i);

		if (cell)
		{
			// Fetch the column:
			const ElementDataGrid::Column* column = parent_grid->GetColumn(i);

			// Now we use the column's formatter to process the raw data into the
			// XML string, and parse that into the actual Core::Elements. If there is
			// no formatter, then we just send through the raw text, in CVS form.
<<<<<<< HEAD
			Rocket::Core::StringList raw_data;
			raw_data.reserve(column->fields.size());
			size_t raw_data_total_len = 0;
=======
			Rml::Core::StringList raw_data;
>>>>>>> 4f13806c
			for (size_t i = 0; i < column->fields.size(); i++)
			{
				if (column->fields[i] == DataSource::DEPTH)
				{
<<<<<<< HEAD
					raw_data.push_back(Rocket::Core::CreateString(8, "%d", depth));
					raw_data_total_len += raw_data.back().length();
				}
				else if (column->fields[i] == DataSource::NUM_CHILDREN)
				{
					raw_data.push_back(Rocket::Core::CreateString(8, "%d", children.size()));
					raw_data_total_len += raw_data.back().length();
				}
				else
				{
					raw_data.push_back(row_information.Get< Rocket::Core::String >(column->fields[i], ""));
					raw_data_total_len += raw_data.back().length();
=======
					raw_data.push_back(Rml::Core::String(8, "%d", depth));
				}
				else if (column->fields[i] == DataSource::NUM_CHILDREN)
				{
					raw_data.push_back(Rml::Core::String(8, "%d", children.size()));
				}
				else
				{
					raw_data.push_back(row_information.Get< Rml::Core::String >(column->fields[i], ""));
>>>>>>> 4f13806c
				}
			}

			Rml::Core::String cell_string;
			if (column->formatter)
			{
				column->formatter->FormatData(cell_string, raw_data);
			}
			else
			{
				cell_string.reserve(raw_data_total_len + raw_data.size() + 1);
				for (size_t i = 0; i < raw_data.size(); i++)
				{
					if (i > 0)
					{
						cell_string += ",";
					}
					cell_string += raw_data[i];
				}
			}

			// Remove all the cell's current contents.
			while (cell->GetNumChildren(true) > 0)
			{
				cell->RemoveChild(cell->GetChild(0));
			}

			// Add the new contents to the cell.
			Core::Factory::InstanceElementText(cell, cell_string);
		}
		else
		{
			RMLUI_ERROR;
		}
	}

	dirty_cells = false;
}

// Instantiates the children that haven't been fully loaded yet.
void ElementDataGridRow::LoadChildren(float time_slice)
{
	double start_time = Core::Clock::GetElapsedTime();

	int data_query_offset = -1;
	int data_query_limit = -1;

	// Iterate through the list of children and find the holes of unloaded
	// rows.
	//  - If we find an unloaded element, and we haven't set the offset
	//    (beginning of the hole), then we've hit a new hole. We set the offset
	//    to the current index and the limit (size of the hole) to 1. If we've
	//    found a hole already and we find an unloaded element, then we
	//    increase the size of the hole.
	//  - The end of a hole is either a loaded element or the end of the list.
	//    In either case, we check if we have a hole that's unfilled, and if
	//    so, we fill it.
	bool any_dirty_children = false;
	for (size_t i = 0; i < children.size() && float(Core::Clock::GetElapsedTime() - start_time) < time_slice; i++)
	{
		if (children[i]->dirty_cells)
		{
			any_dirty_children = true;
			if (data_query_offset == -1)
			{
				data_query_offset = (int)i;
				data_query_limit = 1;
			}
			else
			{
				data_query_limit++;
			}
		}
		else if (children[i]->dirty_children)
		{
			any_dirty_children = true;
		}

		bool end_of_list = i == children.size() - 1;
		bool unfilled_hole = data_query_offset != -1;
		bool end_of_hole_found = !children[i]->dirty_cells;

		// If this is the last element and we've found no holes (or filled them
		// all in) then all our children are loaded.
		if (end_of_list && !unfilled_hole)
		{
			if (!any_dirty_children)
			{
				dirty_children = false;
			}
		}
		// Otherwise, if we have a hole outstanding and we've either hit the
		// end of the list or the end of the hole, fill the hole.
		else if (unfilled_hole && (end_of_list || end_of_hole_found))
		{
			float load_time_slice = time_slice - float(Core::Clock::GetElapsedTime() - start_time);
			LoadChildren(data_query_offset, data_query_limit, load_time_slice);
			data_query_offset =  -1;
			data_query_limit = -1;
		}
	}

	if (children.empty())
	{
		dirty_children = false;
	}
}

void ElementDataGridRow::LoadChildren(int first_row_to_load, int num_rows_to_load, Rml::Core::Time time_slice)
{
	double start_time = Core::Clock::GetElapsedTime();

	// Now fetch these new children from the data source, pass them
	// through each column's data formatter, and add them as our new
	// child rows.
	Rml::Core::String column_query = parent_grid->GetAllColumnFields() + "," + DataSource::CHILD_SOURCE;
	DataQuery query(data_source, data_table, column_query, first_row_to_load, num_rows_to_load);

	for (int i = 0; i < num_rows_to_load; i++)
	{
		int index = first_row_to_load + i;

		if (!query.NextRow())
		{
<<<<<<< HEAD
			Core::Log::Message(Rocket::Core::Log::LT_WARNING, "Failed to load row %d from data source %s", i, data_table.c_str());
=======
			Core::Log::Message(Rml::Core::Log::LT_WARNING, "Failed to load row %d from data source %s", i, data_table.CString());
>>>>>>> 4f13806c
		}

		// Now load the child with the row in the query.
		children[index]->Load(query);

		if (float(Core::Clock::GetElapsedTime() - start_time) > time_slice)
		{
			break;
		}
	}
}

void ElementDataGridRow::DirtyCells()
{
	dirty_cells = true;
	if (parent_row)
	{
		parent_row->DirtyRow();
	}
}

void ElementDataGridRow::DirtyRow()
{
	dirty_children = true;
	if (parent_row)
	{
		parent_row->DirtyRow();
	}
}

// Sets this row's child rows to be visible.
void ElementDataGridRow::Show()
{
	SetProperty(Core::PropertyId::Display, Core::Property(Core::Style::Display::InlineBlock));

	if (row_expanded)
	{
		for (size_t i = 0; i < children.size(); i++)
		{
			children[i]->Show();
		}
	}
}

// Sets this row's children to be invisible.
void ElementDataGridRow::Hide()
{
	SetProperty(Core::PropertyId::Display, Core::Property(Core::Style::Display::None));

	for (size_t i = 0; i < children.size(); i++)
	{
		children[i]->Hide();
	}
}

}
}<|MERGE_RESOLUTION|>--- conflicted
+++ resolved
@@ -54,13 +54,8 @@
 	dirty_children = false;
 	row_expanded = true;
 
-<<<<<<< HEAD
 	SetProperty(Core::PropertyId::WhiteSpace, Core::Property(Core::Style::WhiteSpace::Nowrap));
 	SetProperty(Core::PropertyId::Display, Core::Property(Core::Style::Display::InlineBlock));
-=======
-	SetProperty("white-space", "nowrap");
-	SetProperty("display", Rml::Core::Property(Rml::Core::DISPLAY_INLINE_BLOCK, Rml::Core::Property::KEYWORD));
->>>>>>> 4f13806c
 }
 
 ElementDataGridRow::~ElementDataGridRow()
@@ -91,11 +86,7 @@
 	{
 		ElementDataGridCell* cell = dynamic_cast< ElementDataGridCell* >(Core::Factory::InstanceElement(this, "#rmlctl_datagridcell", "datagridcell", cell_attributes));
 		cell->Initialise(i, header_row->GetChild(i));
-<<<<<<< HEAD
 		cell->SetProperty(Core::PropertyId::Display, Core::Property(Core::Style::Display::InlineBlock));
-=======
-		cell->SetProperty("display", Rml::Core::Property(Rml::Core::DISPLAY_INLINE_BLOCK, Rml::Core::Property::KEYWORD));
->>>>>>> 4f13806c
 		AppendChild(cell);
 		cell->RemoveReference();
 	}
@@ -415,18 +406,11 @@
 	RefreshChildDependentCells();
 	DirtyRow();
 
-<<<<<<< HEAD
-	Rocket::Core::Dictionary parameters;
+	Rml::Core::Dictionary parameters;
 	parameters["first_row_added"] = GetChildTableRelativeIndex(first_row_added);
 	parameters["num_rows_added"] = num_rows_added;
 	// @performance: Does anyone really use this?
 	parent_grid->DispatchEvent(Core::EventId::Rowadd, parameters);
-=======
-	Rml::Core::Dictionary parameters;
-	parameters.Set("first_row_added", GetChildTableRelativeIndex(first_row_added));
-	parameters.Set("num_rows_added", num_rows_added);
-	parent_grid->DispatchEvent("rowadd", parameters);
->>>>>>> 4f13806c
 }
 
 void ElementDataGridRow::RemoveChildren(int first_row_removed, int num_rows_removed)
@@ -452,20 +436,11 @@
 		children[i]->DirtyTableRelativeIndex();
 	}
 
-<<<<<<< HEAD
-	Rocket::Core::Dictionary parameters;
+	Rml::Core::Dictionary parameters;
 	parameters["first_row_removed"] = GetChildTableRelativeIndex(first_row_removed);
 	parameters["num_rows_removed"] = num_rows_removed;
 	// @performance: Does anyone really use this?
 	parent_grid->DispatchEvent(Core::EventId::Rowremove, parameters);
-=======
-	document->LockLayout(false);
-
-	Rml::Core::Dictionary parameters;
-	parameters.Set("first_row_removed", GetChildTableRelativeIndex(first_row_removed));
-	parameters.Set("num_rows_removed", num_rows_removed);
-	parent_grid->DispatchEvent("rowremove", parameters);
->>>>>>> 4f13806c
 }
 
 void ElementDataGridRow::ChangeChildren(int first_row_changed, int num_rows_changed)
@@ -473,18 +448,11 @@
 	for (int i = first_row_changed; i < first_row_changed + num_rows_changed; i++)
 		children[i]->DirtyCells();
 
-<<<<<<< HEAD
-	Rocket::Core::Dictionary parameters;
+	Rml::Core::Dictionary parameters;
 	parameters["first_row_changed"] = GetChildTableRelativeIndex(first_row_changed);
 	parameters["num_rows_changed"] = num_rows_changed;
 	// @performance: Does anyone really use this?
 	parent_grid->DispatchEvent(Core::EventId::Rowchange, parameters);
-=======
-	Rml::Core::Dictionary parameters;
-	parameters.Set("first_row_changed", GetChildTableRelativeIndex(first_row_changed));
-	parameters.Set("num_rows_changed", num_rows_changed);
-	parent_grid->DispatchEvent("rowchange", parameters);
->>>>>>> 4f13806c
 }
 
 // Returns the number of rows under this row (children, grandchildren, etc)
@@ -505,13 +473,8 @@
 	// ourselves up with it.
 	if (row_information.IsFieldSet(DataSource::CHILD_SOURCE))
 	{
-<<<<<<< HEAD
-		Rocket::Core::String data_source = row_information.Get< Rocket::Core::String >(DataSource::CHILD_SOURCE, "");
+		Rml::Core::String data_source = row_information.Get< Rml::Core::String >(DataSource::CHILD_SOURCE, "");
 		if (!data_source.empty())
-=======
-		Rml::Core::String data_source = row_information.Get< Rml::Core::String >(DataSource::CHILD_SOURCE, "");
-		if (!data_source.Empty())
->>>>>>> 4f13806c
 		{
 			SetDataSource(data_source);
 		}
@@ -535,41 +498,25 @@
 			// Now we use the column's formatter to process the raw data into the
 			// XML string, and parse that into the actual Core::Elements. If there is
 			// no formatter, then we just send through the raw text, in CVS form.
-<<<<<<< HEAD
-			Rocket::Core::StringList raw_data;
+			Rml::Core::StringList raw_data;
 			raw_data.reserve(column->fields.size());
 			size_t raw_data_total_len = 0;
-=======
-			Rml::Core::StringList raw_data;
->>>>>>> 4f13806c
 			for (size_t i = 0; i < column->fields.size(); i++)
 			{
 				if (column->fields[i] == DataSource::DEPTH)
 				{
-<<<<<<< HEAD
-					raw_data.push_back(Rocket::Core::CreateString(8, "%d", depth));
+					raw_data.push_back(Rml::Core::CreateString(8, "%d", depth));
 					raw_data_total_len += raw_data.back().length();
 				}
 				else if (column->fields[i] == DataSource::NUM_CHILDREN)
 				{
-					raw_data.push_back(Rocket::Core::CreateString(8, "%d", children.size()));
+					raw_data.push_back(Rml::Core::CreateString(8, "%d", children.size()));
 					raw_data_total_len += raw_data.back().length();
 				}
 				else
 				{
-					raw_data.push_back(row_information.Get< Rocket::Core::String >(column->fields[i], ""));
+					raw_data.push_back(row_information.Get< Rml::Core::String >(column->fields[i], ""));
 					raw_data_total_len += raw_data.back().length();
-=======
-					raw_data.push_back(Rml::Core::String(8, "%d", depth));
-				}
-				else if (column->fields[i] == DataSource::NUM_CHILDREN)
-				{
-					raw_data.push_back(Rml::Core::String(8, "%d", children.size()));
-				}
-				else
-				{
-					raw_data.push_back(row_information.Get< Rml::Core::String >(column->fields[i], ""));
->>>>>>> 4f13806c
 				}
 			}
 
@@ -694,11 +641,7 @@
 
 		if (!query.NextRow())
 		{
-<<<<<<< HEAD
-			Core::Log::Message(Rocket::Core::Log::LT_WARNING, "Failed to load row %d from data source %s", i, data_table.c_str());
-=======
-			Core::Log::Message(Rml::Core::Log::LT_WARNING, "Failed to load row %d from data source %s", i, data_table.CString());
->>>>>>> 4f13806c
+			Core::Log::Message(Rml::Core::Log::LT_WARNING, "Failed to load row %d from data source %s", i, data_table.c_str());
 		}
 
 		// Now load the child with the row in the query.
